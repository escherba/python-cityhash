--- conflicted
+++ resolved
@@ -63,16 +63,9 @@
 env/bin/activate: setup.py
 	test -f $@ || virtualenv $(VENV_OPTS) env
 	$(PYENV) curl https://bootstrap.pypa.io/ez_setup.py | python
-<<<<<<< HEAD
-	$(PYENV) easy_install -U pip
-	$(PYENV) easy_install -U markerlib
-	$(PYENV) easy_install -U distribute
-	$(PIP) install -U setuptools
-=======
 	$(PIP) install -U pip
 	$(PIP) install -U setuptools
 	$(PIP) install -U markerlib
->>>>>>> dd1e244d
 	$(PIP) install -U wheel
 	$(PIP) install -U cython
 	$(PIP) install -U Distribute
